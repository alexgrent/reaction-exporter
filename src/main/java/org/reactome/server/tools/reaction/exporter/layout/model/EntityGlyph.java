package org.reactome.server.tools.reaction.exporter.layout.model;

import com.fasterxml.jackson.annotation.JsonIgnore;
import org.reactome.server.graph.domain.model.*;
import org.reactome.server.tools.diagram.data.layout.Connector;
import org.reactome.server.tools.reaction.exporter.layout.common.RenderableClass;

import java.util.ArrayList;
import java.util.Collection;
import java.util.HashSet;
import java.util.List;

/**
 * @author Antonio Fabregat (fabregat@ebi.ac.uk)
 * @author Pascual Lorente (plorente@ebi.ac.uk)
 */
public class EntityGlyph extends AbstractGlyph {

    //From the query
    @JsonIgnore
    private PhysicalEntity pe;
    private Collection<Role> roles = new HashSet<>();
    private Boolean drug;
    private Boolean crossed = false;
    private Boolean dashed = false;

    //Populated in this class
    private Collection<AttachmentGlyph> attachments = new ArrayList<>();
    private RenderableClass renderableClass;
    private Boolean trivial = null; //Only true for trivial molecules. Null in any other case

    private Connector connector;
    private CompartmentGlyph compartment;

    public EntityGlyph() {
	    super();
	}

	public EntityGlyph(EntityGlyph entity) {
		super();
		pe = entity.pe;
		trivial = entity.trivial;
		drug = entity.drug;
		crossed = entity.crossed;
		dashed = entity.dashed;
		renderableClass = entity.renderableClass;
		compartment = entity.compartment;
		if (entity.attachments != null) {
			attachments = new ArrayList<>();
			for (AttachmentGlyph attachment : entity.attachments) {
				attachments.add(new AttachmentGlyph(attachment));
			}
		}
	}

	public Collection<AttachmentGlyph> getAttachments() {
        return attachments;
    }

    @JsonIgnore
    List<Compartment> getCompartments() {
        return pe.getCompartment();
    }

    @Override
    public String getName() {
        return pe.getName().get(0);
    }

    @Override
    public String getSchemaClass() {
        return pe.getSchemaClass();
    }

    @Override
    public RenderableClass getRenderableClass() {
        if(renderableClass == null) renderableClass = RenderableClass.getRenderableClass(pe, drug);
        return renderableClass;
    }

    @JsonIgnore
    public Collection<Role> getRoles() {
        return roles;
    }

	@Override
	public Long getDbId() {
		return pe.getDbId();
	}

	public String getStId() {
        return pe.getStId();
    }

    public Boolean isCrossed() {
        return crossed;
    }

    public Boolean isDashed() {
        return dashed;
    }

    /**
     * @return true for trivial molecules. NULL in any other case
     */
    public Boolean isTrivial() {
        return trivial;
    }

    public Boolean isDisease() {
        return isDashed() ||  pe.getInDisease();
    }

    public Boolean isFadeOut(){
        return isCrossed();
    }

    protected void addRole(Role role) {
        roles.add(role);
    }

    // This setter is called automatically by the graph-core marshaller
    @SuppressWarnings("unused")
    public void setPhysicalEntity(PhysicalEntity pe) {
        this.pe = pe;

        ReferenceEntity re = pe.fetchSingleValue("getReferenceEntity");
        if (re instanceof ReferenceMolecule){
            ReferenceMolecule rm = (ReferenceMolecule) re;
            //trivial ONLY true for trivial molecules. NULL in any other case (never false)
            if(rm.getTrivial() != null && rm.getTrivial()) trivial = true;
        }

        Collection<AbstractModifiedResidue> modifiedResidues = pe.fetchMultiValue("getHasModifiedResidue");
        for (AbstractModifiedResidue modifiedResidue : modifiedResidues) {
            if(modifiedResidue instanceof TranslationalModification) {
                attachments.add(new AttachmentGlyph((TranslationalModification) modifiedResidue));
            }
        }
    }

    // This setter is called automatically by the graph-core marshaller
    @SuppressWarnings("unused")
    public void setRole(Role role) {
        roles.add(role);
    }

    public Connector getConnector() {
        return connector;
    }

    public void setConnector(Connector connector) {
        this.connector = connector;
    }

<<<<<<< HEAD
    public void setCompartment(CompartmentGlyph compartment) {
        this.compartment = compartment;
    }

    @JsonIgnore
=======
>>>>>>> 1bd31225
    public CompartmentGlyph getCompartment() {
        return compartment;
    }

    public void setCompartment(CompartmentGlyph compartment) {
        this.compartment = compartment;
    }

    @Override
    public String toString() {
        return "EntityGlyph{" +
                "pe=" + getName() +
                ", roles=" + roles +
                ", disease=" + isDisease() +
                ", crossed=" + isCrossed() +
                ", dashed=" + isDashed() +
                '}';
    }
}<|MERGE_RESOLUTION|>--- conflicted
+++ resolved
@@ -17,7 +17,6 @@
 public class EntityGlyph extends AbstractGlyph {
 
     //From the query
-    @JsonIgnore
     private PhysicalEntity pe;
     private Collection<Role> roles = new HashSet<>();
     private Boolean drug;
@@ -153,14 +152,6 @@
         this.connector = connector;
     }
 
-<<<<<<< HEAD
-    public void setCompartment(CompartmentGlyph compartment) {
-        this.compartment = compartment;
-    }
-
-    @JsonIgnore
-=======
->>>>>>> 1bd31225
     public CompartmentGlyph getCompartment() {
         return compartment;
     }
