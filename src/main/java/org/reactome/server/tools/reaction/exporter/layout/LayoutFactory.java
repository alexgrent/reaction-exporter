--- conflicted
+++ resolved
@@ -3,12 +3,7 @@
 import org.reactome.server.graph.domain.model.ReactionLikeEvent;
 import org.reactome.server.graph.exception.CustomQueryException;
 import org.reactome.server.graph.service.AdvancedDatabaseObjectService;
-<<<<<<< HEAD
-import org.reactome.server.tools.reaction.exporter.layout.algorithm.DynamicAlgorithm;
-import org.reactome.server.tools.reaction.exporter.layout.algorithm.LayoutAlgorithm;
-=======
 import org.reactome.server.tools.reaction.exporter.layout.algorithm.breathe.BreatheAlgorithm;
->>>>>>> a8b8de9b
 import org.reactome.server.tools.reaction.exporter.layout.model.Layout;
 import org.springframework.beans.factory.annotation.Autowired;
 import org.springframework.stereotype.Component;
@@ -62,10 +57,6 @@
      */
     public Layout getReactionLikeEventLayout(ReactionLikeEvent rle, Style style) {
         if (rle == null) throw new NullPointerException("rle cannot be null");
-<<<<<<< HEAD
-        final LayoutAlgorithm algorithm = new DynamicAlgorithm();
-=======
->>>>>>> a8b8de9b
         Map<String, Object> params = new HashMap<>();
         params.put("stId", rle.getStId());
         try {
