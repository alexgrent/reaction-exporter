<?xml version="1.0" encoding="UTF-8"?>
<project xmlns="http://maven.apache.org/POM/4.0.0" xmlns:xsi="http://www.w3.org/2001/XMLSchema-instance" xsi:schemaLocation="http://maven.apache.org/POM/4.0.0 http://maven.apache.org/xsd/maven-4.0.0.xsd">
    <modelVersion>4.0.0</modelVersion>

    <groupId>org.reactome.server.tools</groupId>
    <artifactId>reaction-exporter</artifactId>
<<<<<<< HEAD
    <version>1.0.1-SNAPSHOT</version>
=======
    <version>1.0.1</version>
>>>>>>> bb715138
    <packaging>jar</packaging>

    <name>reaction-exporter</name>

    <organization>
        <name>The European Bioinformatics Institute</name>
        <url>http://www.ebi.ac.uk/</url>
    </organization>

    <developers>
        <developer>
            <id>plorente</id>
            <name>Pascual Lorente</name>
            <email>plorente@ebi.ac.uk</email>
            <organization>http://www.ebi.ac.uk/</organization>
        </developer>
        <developer>
            <id>fabregat</id>
            <name>Antonio Fabregat</name>
            <email>fabregat@ebi.ac.uk</email>
            <organization>http://www.ebi.ac.uk/</organization>
        </developer>
    </developers>

    <properties>
        <jdk.version>1.8</jdk.version>
        <project.build.sourceEncoding>UTF-8</project.build.sourceEncoding>

        <reactome.graph.core>1.1.18-SNAPSHOT</reactome.graph.core>
        <diagram.reader>1.1.5</diagram.reader>
        <diagram.exporter>1.3.11-SNAPSHOT</diagram.exporter>

        <jasp.version>2.1</jasp.version>
        <spring.test.version>4.3.11.RELEASE</spring.test.version>
        <junit.version>4.12</junit.version>

        <maven.compiler.version>3.5.1</maven.compiler.version>
        <maven.jar.version>2.6</maven.jar.version>
    </properties>

    <dependencies>
        <!-- Reactome Graph-Core -->
        <dependency>
            <groupId>org.reactome.server.graph</groupId>
            <artifactId>graph-core</artifactId>
            <version>${reactome.graph.core}</version>
        </dependency>

        <dependency>
            <groupId>org.reactome.server.tools</groupId>
            <artifactId>diagram-reader</artifactId>
            <version>${diagram.reader}</version>
        </dependency>

        <dependency>
            <groupId>org.reactome.server.tools</groupId>
            <artifactId>diagram-exporter</artifactId>
            <version>${diagram.exporter}</version>
            <scope>test</scope>
        </dependency>

        <!--JSAP console reader-->
        <dependency>
            <groupId>com.martiansoftware</groupId>
            <artifactId>jsap</artifactId>
            <version>${jasp.version}</version>
        </dependency>

        <!--Spring junit test framework-->
        <dependency>
            <groupId>org.springframework</groupId>
            <artifactId>spring-test</artifactId>
            <version>${spring.test.version}</version>
            <scope>test</scope>
        </dependency>

        <!-- JUnit -->
        <dependency>
            <groupId>junit</groupId>
            <artifactId>junit</artifactId>
            <version>${junit.version}</version>
            <scope>test</scope>
        </dependency>

        <dependency>
            <groupId>com.fasterxml.jackson.dataformat</groupId>
            <artifactId>jackson-dataformat-xml</artifactId>
            <version>2.9.0</version>
        </dependency>

    </dependencies>

    <build>
        <finalName>reaction-exporter</finalName>
        <resources>
            <resource>
                <directory>src/main/resources</directory>
                <filtering>true</filtering>
                <excludes>
                    <exclude>**/*.ttf</exclude>
                </excludes>
            </resource>
            <resource>
                <directory>src/main/resources</directory>
                <filtering>false</filtering>
                <includes>
                    <include>**/*.ttf</include>
                </includes>
            </resource>
        </resources>
        <testResources>
            <testResource>
                <directory>src/test/resources</directory>
                <filtering>true</filtering>
                <excludes>
                    <exclude>**/*.ttf</exclude>
                </excludes>
            </testResource>
        </testResources>
        <plugins>
            <plugin>
                <groupId>org.apache.maven.plugins</groupId>
                <artifactId>maven-resources-plugin</artifactId>
                <version>3.0.1</version>
            </plugin>
            <plugin>
                <groupId>org.apache.maven.plugins</groupId>
                <artifactId>maven-compiler-plugin</artifactId>
                <version>${maven.compiler.version}</version>
                <configuration>
                    <source>${jdk.version}</source>
                    <target>${jdk.version}</target>
                </configuration>
            </plugin>

            <!-- Generate the jar only -->
            <plugin>
                <groupId>org.apache.maven.plugins</groupId>
                <artifactId>maven-jar-plugin</artifactId>
                <version>3.0.2</version>
                <executions>
                    <execution>
                        <id>default-jar</id>
                        <phase>install</phase>
                        <goals>
                            <goal>jar</goal>
                        </goals>
                        <configuration>
                            <excludes>
                                <exclude>org/reactome/server/tools/reaction/exporter/Main.class</exclude>
                                <exclude>org/reactome/server/tools/reaction/exporter/config/ReactomeNeo4jConfig.class</exclude>
                                <exclude>**/logback.xml</exclude>
                            </excludes>
                        </configuration>
                    </execution>
                </executions>
            </plugin>

            <!-- Generate jar with dependencies -->
            <plugin>
                <artifactId>maven-assembly-plugin</artifactId>
                <version>2.6</version>
                <configuration>
                    <archive>
                        <manifest>
                            <mainClass>org.reactome.server.tools.reaction.exporter.Main</mainClass>
                        </manifest>
                    </archive>
                    <descriptorRefs>
                        <descriptorRef>jar-with-dependencies</descriptorRef>
                    </descriptorRefs>
                </configuration>
                <executions>
                    <execution>
                        <id>make-assembly</id>
                        <phase>package</phase>
                        <goals>
                            <goal>single</goal>
                        </goals>
                    </execution>
                </executions>
            </plugin>
        </plugins>
    </build>

    <repositories>
        <!-- EBI repo -->
        <repository>
            <id>nexus-ebi-repo</id>
            <name>The EBI internal repository</name>
            <url>http://www.ebi.ac.uk/Tools/maven/repos/content/groups/ebi-repo/</url>
            <releases>
            </releases>
            <snapshots>
                <enabled>false</enabled>
            </snapshots>
        </repository>
        <!-- EBI SNAPSHOT repo -->
        <repository>
            <id>nexus-ebi-snapshot-repo</id>
            <name>The EBI internal snapshot repository</name>
            <url>http://www.ebi.ac.uk/Tools/maven/repos/content/groups/ebi-snapshots/</url>
            <releases>
                <enabled>false</enabled>
            </releases>
            <snapshots>
            </snapshots>
        </repository>
    </repositories>

    <!--Configures the distribution to nexus repository. mvn:deploy -->
    <distributionManagement>
        <!-- EBI repo -->
        <repository>
            <id>pst-release</id>
            <name>EBI Nexus Repository</name>
            <url>http://www.ebi.ac.uk/Tools/maven/repos/content/repositories/pst-release</url>
        </repository>
        <!-- EBI SNAPSHOT repo -->
        <snapshotRepository>
            <uniqueVersion>false</uniqueVersion>
            <id>pst-snapshots</id>
            <name>EBI Nexus Snapshots Repository</name>
            <url>http://www.ebi.ac.uk/Tools/maven/repos/content/repositories/pst-snapshots</url>
        </snapshotRepository>
    </distributionManagement>

</project><|MERGE_RESOLUTION|>--- conflicted
+++ resolved
@@ -4,11 +4,7 @@
 
     <groupId>org.reactome.server.tools</groupId>
     <artifactId>reaction-exporter</artifactId>
-<<<<<<< HEAD
-    <version>1.0.1-SNAPSHOT</version>
-=======
     <version>1.0.1</version>
->>>>>>> bb715138
     <packaging>jar</packaging>
 
     <name>reaction-exporter</name>
