--- conflicted
+++ resolved
@@ -5,11 +5,7 @@
 
     <groupId>org.reactome.server.tools</groupId>
     <artifactId>reaction-exporter</artifactId>
-<<<<<<< HEAD
-    <version>1.1.6</version>
-=======
     <version>1.2.0-SNAPSHOT</version>
->>>>>>> 1c4e72f0
     <packaging>jar</packaging>
 
     <name>reaction-exporter</name>
@@ -45,15 +41,9 @@
         <project.build.sourceEncoding>UTF-8</project.build.sourceEncoding>
         <main.class>org.reactome.server.tools.reaction.exporter.Main</main.class>
 
-<<<<<<< HEAD
-        <reactome.graph.core>1.1.27</reactome.graph.core>
-        <diagram.reader>1.1.6</diagram.reader>
-        <diagram.exporter>1.3.20</diagram.exporter>
-=======
         <reactome.graph.core>2.0.0-SNAPSHOT</reactome.graph.core>
         <diagram.reader>1.2.0-SNAPSHOT</diagram.reader>
         <diagram.exporter>2.0.0-SNAPSHOT</diagram.exporter>
->>>>>>> 1c4e72f0
 
         <jasp.version>2.1</jasp.version>
         <spring.test.version>5.3.6</spring.test.version>
